--- conflicted
+++ resolved
@@ -394,22 +394,15 @@
 
     def test_zero_dim(self):
         eq = compile_equation('->')
-<<<<<<< HEAD
         ans = einsum(eq, torch.tensor(1.), block_size=1)
-        self.assertAlmostEqual(ans.item(), 1.)
+        self.assertAlmostEqual(ans.item(), 1.0)
         ans = log_einsum(eq, torch.tensor(2.), block_size=1)
-        self.assertAlmostEqual(ans.item(), 2.)
+        self.assertAlmostEqual(ans.item(), 2.0)
         
     def test_zero_dim_result(self):
         eq = compile_equation('i,i->')
         ans, _ = log_viterbi_einsum_forward(eq, torch.tensor([0.,0.]), torch.tensor([0.,0.]), block_size=1)
-        self.assertAlmostEqual(ans.item(), 0.)
-=======
-        ans = einsum(eq, torch.tensor(1.0), block_size=1)
-        self.assertAlmostEqual(ans.item(), 1.0)
-        ans = log_einsum(eq, torch.tensor(2.0), block_size=1)
-        self.assertAlmostEqual(ans.item(), 2.0)
->>>>>>> b343a2fe
+        self.assertAlmostEqual(ans.item(), 0.0)
 
 def reference_log_viterbi_einsum(X1, X2, X3, device):
     Y_max = []
